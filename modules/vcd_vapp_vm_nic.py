--- conflicted
+++ resolved
@@ -12,17 +12,10 @@
 DOCUMENTATION = '''
 ---
 module: vcd_vapp_vm_nic
-<<<<<<< HEAD
 short_description: Ansible Module to manage (add/delete/update) NICs in vApp VMs in vCloud Director.
 version_added: "2.4"
 description:
     - "Ansible Module to manage (add/delete/update) NICs in vApp VMs."
-=======
-short_description: Ansible Module to manage (create/delete/update) NICs in vApp VMs in vCloud Director.
-version_added: "2.4"
-description:
-    - "Ansible Module to manage (create/delete/update) NICs in vApp VMs."
->>>>>>> 26ede9e5
 
 options:
     user:
@@ -56,10 +49,6 @@
     nic_ids:
         description:
             - List of NIC IDs (required for state absent)
-        required: false
-    nic_ids:
-        description:
-            - List of NIC IDs
         required: false
     network:
         description:
@@ -149,11 +138,7 @@
         nic_id=dict(type='int', required=False),
         nic_ids=dict(type='list', required=False),
         ip_allocation_mode=dict(type='str', required=False),
-<<<<<<< HEAD
         ip_address=dict(type='str', required=False),
-=======
-        ip_address=dict(type='str', required=False,),
->>>>>>> 26ede9e5
         network=dict(type='str', required=False),
         state=dict(choices=VAPP_VM_NIC_STATES, required=False),
         operation=dict(choices=VAPP_VM_NIC_OPERATIONS, required=False),
@@ -207,6 +192,7 @@
             Error - More than 10 Nics are not permissible in vCD
         '''
         vm = self.get_vm()
+        nic_id = self.params.get('nic_id')
         network = self.params.get('network')
         ip_address = self.params.get('ip_address')
         ip_allocation_mode = self.params.get('ip_allocation_mode')
@@ -218,7 +204,6 @@
         nics = self.get_vm_nics()
         nics_indexes = [int(nic.NetworkConnectionIndex) for nic in nics.NetworkConnection]
         nics_indexes.sort()
-<<<<<<< HEAD
 
         for nic in nics.NetworkConnection:
             if nic.NetworkConnectionIndex == nic_id:
@@ -252,47 +237,14 @@
                 E.IpAddressAllocationMode(ip_allocation_mode),
                 network=network)
 
-=======
-        for index, nic_index in enumerate(nics_indexes):
-            new_nic_id = nic_index + 1
-            if index != nic_index:
-                new_nic_id = index
-                break
-
-        if ip_allocation_mode not in ('DHCP', 'POOL', 'MANUAL'):
-            raise Exception('IpAllocationMode should be one of DHCP/POOL/MANUAL')
-
-        if ip_allocation_mode in ('DHCP', 'POOL'):
-            nic = E.NetworkConnection(
-                E.NetworkConnectionIndex(new_nic_id),
-                E.IsConnected(True),
-                E.IpAddressAllocationMode(ip_allocation_mode),
-                network=network)
-        else:
-            if not ip_address:
-                raise Exception('IpAddress is missing.')
-            nic = E.NetworkConnection(
-                E.NetworkConnectionIndex(new_nic_id),
-                E.IpAddress(ip_address),
-                E.IsConnected(True),
-                E.IpAddressAllocationMode(ip_allocation_mode),
-                network=network)
-
->>>>>>> 26ede9e5
         nics.NetworkConnection.addnext(nic)
         add_nic_task = self.client.put_resource(uri, nics, EntityType.NETWORK_CONNECTION_SECTION.value)
         self.execute_task(add_nic_task)
         response['msg'] = {
-<<<<<<< HEAD
             'nic_id': nic_id,
             'ip_allocation_mode': ip_allocation_mode,
             'ip_address': ip_address,
             'network': network
-=======
-            'nic_id': new_nic_id,
-            'ip_allocation_mode': ip_allocation_mode,
-            'ip_address': ip_address
->>>>>>> 26ede9e5
         }
         response['changed'] = True
 
@@ -301,7 +253,6 @@
     def update_nic(self):
         '''
             Following update scenarios are covered
-<<<<<<< HEAD
             1. IP allocation mode change: DHCP, POOL, MANUAL
             2. Update IP address in MANUAL mode
             3. Network change
@@ -352,23 +303,10 @@
         return response
 
     def read_nics(self):
-        vm = self.get_vm()
-=======
-            1. MANUAL mode to DHCP
-            2. Update IP address in MANUAL mode
-        '''
-        vm = self.get_vm()
-        nic_id = self.params.get('nic_id')
-        network = self.params.get('network')
-        ip_address = self.params.get('ip_address')
-        ip_allocation_mode = self.params.get('ip_allocation_mode')
-        uri = vm.resource.get('href') + '/networkConnectionSection'
->>>>>>> 26ede9e5
         response = defaultdict(dict)
         response['changed'] = False
 
         nics = self.get_vm_nics()
-<<<<<<< HEAD
         for nic in nics.NetworkConnection:
             meta = defaultdict(dict)
             nic_id = str(nic.NetworkConnectionIndex)
@@ -411,79 +349,6 @@
 
         return response
 
-=======
-        nic_indexs = [nic.NetworkConnectionIndex for nic in nics.NetworkConnection]
-        if nic_id not in nic_indexs:
-            raise EntityNotFoundException('Can\'t find the specified VM nic')
-        nic_to_update = nic_indexs.index(nic_id)
-
-        if network:
-            nics.NetworkConnection[nic_to_update].set('network', network)
-            response['changed'] = True
-
-        if ip_allocation_mode:
-            allocation_mode_element = E.IpAddressAllocationMode(ip_allocation_mode)
-            nics.NetworkConnection[nic_to_update].IpAddressAllocationMode = allocation_mode_element
-            response['changed'] = True
-
-        if ip_address:
-            nics.NetworkConnection[nic_to_update].IpAddress = E.IpAddress(ip_address)
-            response['changed'] = True
-
-        if response['changed']:
-            update_nic_task = self.client.put_resource(uri, nics, EntityType.NETWORK_CONNECTION_SECTION.value)
-            self.execute_task(update_nic_task)
-            response['msg'] = 'Vapp VM nic has been updated.'
-
-        return response
-
-    def read_nics(self):
-        response = defaultdict(dict)
-        response['changed'] = False
-
-        nics = self.get_vm_nics()
-        for nic in nics.NetworkConnection:
-            meta = defaultdict(dict)
-            nic_id = str(nic.NetworkConnectionIndex)
-            meta['MACAddress'] = str(nic.MACAddress)
-            meta['IsConnected'] = str(nic.IsConnected)
-            meta['NetworkAdapterType'] = str(nic.NetworkAdapterType)
-            meta['NetworkConnectionIndex'] = str(nic.NetworkConnectionIndex)
-            meta['IpAddressAllocationMode'] = str(nic.IpAddressAllocationMode)
-
-            if hasattr(nic, 'IpAddress'):
-                meta['IpAddress'] = str(nic.IpAddress)
-
-            response['msg'][nic_id] = meta
-
-        return response
-
-    def delete_nic(self):
-        vm = self.get_vm()
-        nic_ids = self.params.get('nic_ids')
-        response = defaultdict(dict)
-        response['changed'] = False
-        uri = vm.resource.get('href') + '/networkConnectionSection'
-
-        nics = self.get_vm_nics()
-        for nic in nics.NetworkConnection:
-            if nic.NetworkConnectionIndex in nic_ids:
-                nics.remove(nic)
-                nic_ids.remove(nic.NetworkConnectionIndex)
-
-        if len(nic_ids) > 0:
-            nic_ids = [str(nic_id) for nic_id in nic_ids]
-            err_msg = 'Can\'t find the specified VM nic(s) {0}'.format(','.join(nic_ids))
-            raise EntityNotFoundException(err_msg)
-
-        remove_nic_task = self.client.put_resource(uri, nics, EntityType.NETWORK_CONNECTION_SECTION.value)
-        self.execute_task(remove_nic_task)
-        response['msg'] = 'VM nic(s) has been deleted.'
-        response['changed'] = True
-
-        return response
-
->>>>>>> 26ede9e5
 
 def main():
     argument_spec = vapp_vm_nic_argument_spec()
