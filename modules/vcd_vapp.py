# Copyright © 2018 VMware, Inc. All Rights Reserved.
# SPDX-License-Identifier: BSD-2-Clause

# !/usr/bin/python

ANSIBLE_METADATA = {
    'metadata_version': '1.1',
    'status': ['preview'],
    'supported_by': 'community'
}

DOCUMENTATION = '''
---
client: vcd_vapp
short_description: This module is to create vApps in vCloud Director
version_added: "2.4"
description:
    - "This module is to to create vApps in vCloud Director"
options:
    user:
        description:
            - vCloud Director user name
        required: false
    password:
        description:
            - vCloud Director user password
        required: false
    host:
        description:
            - vCloud Director host address
        required: false
    org:
        description:
            - Organization name on vCloud Director to access
        required: false
    api_version:
        description:
            - Pyvcloud API version
        required: false
    verify_ssl_certs:
        description:
            - whether to use secure connection to vCloud Director host
        required: false
    vapp_name:
        description:
            - Vapp name
        required: false
    template_name:
        description:
            - source catalog item name
        required: false
    catalog_name:
        description:
            - source catalog name
        required: false
    vdc:
        description:
            - Org Vdc where this VAPP gets created
        required: false
    network:
        description:
            - org network for the vapp
        required: false
    ip_allocation_mode:
        description:
            - IP Allocation mode "static"/"DHCP"
        required: false
    memory:
        description:
            - memory size in MB
        required: false
    cpu:
        description:
            - number of CPU
        required: false
    storage_profile:
        description:
            - storage profile to use for the vapp
        required: false
    power_on:
        description:
            - "true"/"false"
        required: false
    accept_all_eulas:
        description:
            - "true"/"false"
        required: false
    state:
        description:
            - state of new virtual machines ('present'/'absent').
            - One from state or operation has to be provided. 
        required: false
    operation:
        description:
            - operation which should be performed over new virtual machines ('poweron'/'poweroff'/'deploy'/'undeploy').
            - One from state or operation has to be provided.
        required: false

author:
    - mtaneja@vmware.com
'''

EXAMPLES = '''
- name: Test with a message
  vcd_vapp:
    user: terraform
    password: abcd
    host: csa.sandbox.org
    org: Terraform
    api_version: 30
    verify_ssl_certs: False
    vapp_name = "vcdvapp"
    template_name = "vcdlab"
    catalog_name = "source1"
    vdc = "vdcname"
    network = "ORGNET1"
    ip_allocation_mode = "static"
    cpu = 4
    memory = 2000
    state="present"
    storage_profile = "SP_PERFORMANCE_SDD"
'''

RETURN = '''
result: success/failure message relates to vapp operation
'''

from lxml import etree
from pyvcloud.vcd.org import Org
from pyvcloud.vcd.vdc import VDC
from pyvcloud.vcd.vapp import VApp
from ansible.module_utils.vcd import VcdAnsibleModule

VAPP_VM_STATES = ['present', 'absent']
VAPP_VM_OPERATIONS = ['poweron', 'poweroff', 'deploy', 'undeploy']


def vapp_argument_spec():
    return dict(
        vapp_name=dict(type='str', required=False),
        template_name=dict(type='str', required=False),
        catalog_name=dict(type='str', required=False),
        vdc=dict(type='str', required=False),
        network=dict(type='str', required=False),
        ip_allocation_mode=dict(type='str', required=False),
        memory=dict(type='str', required=False),
        cpu=dict(type='str', required=False),
        storage_profile=dict(type='str', required=False),
        power_on=dict(type='bool', required=False),
        accept_all_eulas=dict(type='bool', required=False),
        state=dict(choices=VAPP_VM_STATES, required=False),
        operation=dict(choices=VAPP_VM_OPERATIONS, required=False),
    )


class Vapp(VcdAnsibleModule):
    def __init__(self, **kwargs):
        super(Vapp, self).__init__(**kwargs)
        logged_in_org = self.client.get_org()
        self.org = Org(self.client, resource=logged_in_org)
        vdc_resource = self.org.get_vdc(self.params.get('vdc'))
        self.vdc = VDC(self.client, href=vdc_resource.get('href'))

    def manage_states(self):
        state = self.params.get('state')
        if state == "present":
            return self.create()

<<<<<<< HEAD
        task_status = task_state.get('status')
        if task_status != TaskStatus.SUCCESS.value:
            raise Exception(
                etree.tostring(task_state, pretty_print=True))
=======
        if state == "absent":
            return self.delete()
>>>>>>> dfa4a8c5

    def manage_operations(self):
        state = self.params.get('operation')
        if state == "poweron":
            return self.power_on()

        if state == "poweroff":
            return self.power_off()

        if state == "deploy":
            return self.deploy()

        if state == "undeploy":
            return self.undeploy()

    def create(self):
        params = self.params
        vapp_name = params.get('vapp_name')
        catalog_name = params.get('catalog_name')
        template_name = params.get('template_name')
        network = params.get('network')
        memory = params.get('memory')
        storage_profile = params.get('storage_profile')
        accept_all_eulas = params.get('accept_all_eulas', True)
        power_on = params.get('power_on', True)
        cpu = params.get('cpu')
        response = dict()

        try:
            self.vdc.get_vapp(vapp_name)
        except Exception:
            create_vapp_task = self.vdc.instantiate_vapp(
                name=vapp_name,
                catalog=catalog_name,
                template=template_name,
                network=network,
                memory=memory,
                cpu=cpu,
                power_on=power_on,
                storage_profile=storage_profile,
                accept_all_eulas=accept_all_eulas)
            self.execute_task(create_vapp_task.Tasks.Task[0])
            response['msg'] = 'Vapp {} has been created.'.format(vapp_name)
            response['changed'] = True
        else:
            response['msg'] = "Vapp {} is already present.".format(vapp_name)
            response['changed'] = False

        return response

    def delete(self):
        vapp_name = self.params.get('vapp_name')
        response = dict()

        try:
            self.vdc.get_vapp(vapp_name)
        except Exception:
            response['msg'] = "Vapp {} is not present.".format(vapp_name)
            response['changed'] = False
        else:
            delete_vapp_task = self.vdc.delete_vapp(name=vapp_name, force=True)
            self.execute_task(delete_vapp_task)
            response['msg'] = 'Vapp {} has been deleted.'.format(vapp_name)
            response['changed'] = True

        return response

    def power_on(self):
        vapp_name = self.params.get('vapp_name')
        response = dict()

        vapp_resource = self.vdc.get_vapp(vapp_name)
        vapp = VApp(self.client, name=vapp_name, resource=vapp_resource)
        power_on_vapp_task = vapp.power_on()
        self.execute_task(power_on_vapp_task)
        response['msg'] = 'Vapp {} has been powered on.'.format(vapp_name)
        response['changed'] = True

        return response

    def power_off(self):
        vapp_name = self.params.get('vapp_name')
        response = dict()

        vapp_resource = self.vdc.get_vapp(vapp_name)
        vapp = VApp(self.client, name=vapp_name, resource=vapp_resource)
        power_off_vapp_task = vapp.power_off()
        self.execute_task(power_off_vapp_task)
        response['msg'] = 'Vapp {} has been powered off.'.format(vapp_name)
        response['changed'] = True

        return response

    def deploy(self):
        vapp_name = self.params.get('vapp_name')
        response = dict()

        vapp_resource = self.vdc.get_vapp(vapp_name)
        vapp = VApp(self.client, name=vapp_name, resource=vapp_resource)
        deploy_vapp_task = vapp.deploy()
        self.execute_task(deploy_vapp_task)
        response['msg'] = 'Vapp {} has been deployed.'.format(vapp_name)
        response['changed'] = True

        return response

    def undeploy(self):
        vapp_name = self.params.get('vapp_name')
        response = dict()

        vapp_resource = self.vdc.get_vapp(vapp_name)
        vapp = VApp(self.client, name=vapp_name, resource=vapp_resource)
        undeploy_vapp_task = vapp.undeploy()
        self.execute_task(undeploy_vapp_task)
        response['msg'] = 'Vapp {} has been undeployed.'.format(vapp_name)
        response['changed'] = True

        return response


def main():
    argument_spec = vapp_argument_spec()
    response = dict(
        msg=dict(type='str')
    )

    module = Vapp(argument_spec=argument_spec, supports_check_mode=True)

    try:

        if module.params.get('state'):
            response = module.manage_states()
        elif module.params.get('operation'):
            response = module.manage_operations()
        else:
            raise Exception('One of from state/operation should be provided.')

    except Exception as error:
        response['msg'] = error.__str__()
        module.fail_json(**response)

    module.exit_json(**response)


if __name__ == '__main__':
    main()<|MERGE_RESOLUTION|>--- conflicted
+++ resolved
@@ -166,15 +166,8 @@
         if state == "present":
             return self.create()
 
-<<<<<<< HEAD
-        task_status = task_state.get('status')
-        if task_status != TaskStatus.SUCCESS.value:
-            raise Exception(
-                etree.tostring(task_state, pretty_print=True))
-=======
         if state == "absent":
             return self.delete()
->>>>>>> dfa4a8c5
 
     def manage_operations(self):
         state = self.params.get('operation')
