# Copyright © 2018 VMware, Inc. All Rights Reserved.
# SPDX-License-Identifier: BSD-2-Clause

# !/usr/bin/python

ANSIBLE_METADATA = {
    'metadata_version': '1.1',
    'status': ['preview'],
    'supported_by': 'community'
}

DOCUMENTATION = '''
---
module: vcd_vapp_vm
short_description: Ansible Module to manage (create/update/delete) VMs in vApps in vCloud Director.
version_added: "2.4"
description:
    - "Ansible Module to manage (create/update/delete) VMs in vApps."

options:
    user:
        description:
            - vCloud Director user name
        required: false
    password:
        description:
            - vCloud Director user password
        required: false
    host:
        description:
            - vCloud Director host address
        required: false
    org:
        description:
            - Organization name on vCloud Director to access
        required: false
    api_version:
        description:
            - Pyvcloud API version
        required: false
    verify_ssl_certs:
        description:
            - whether to use secure connection to vCloud Director host
        required: false
    target_vm_name:
        description:
            - target VM name
        required: true
    target_vapp:
        description:
            - target vApp name
        required: true
    source_vdc:
        description:
            - source VDC
        required: false
    target_vdc:
        description:
            - target VDC
        required: true
    source_vapp:
        description:
            - source vApp name
        required: false
    source_vm_name:
        description:
            - source VM name
        required: false
    source_catalog_name:
        description:
            - source catalog name
        required: false
    source_template_name:
        description:
            - source template name
        required: false
    hostname:
        description:
            - target guest hostname
        required: false
    vmpassword:
        description:
            - set the administrator password for target machine
        required: false
    vmpassword_auto:
        description:
            - true/false, autogenerate administrator password
        required: false
    vmpassword_reset:
        description:
            - true if the administrator password for this virtual machine must be reset after first use else false
        required: false
    cust_script:
        description:
            - script to run on guest customization
        required: false
    network:
        description:
            - Name of the vApp network to connect. If omitted, the VM won't be connected to any network
        required: false
    storage_profile:
        description:
            - the name of the storage profile to be used for this VM
        required: false
    all_eulas_accepted:
        description:
            - true / false
        required: false
    ip_allocation_mode:
        description:
            - dhcp
        required: false
    virtual_cpus:
        description:
            - Number of virtual cpus
        required: false
    cores_per_socket:
        description:
            - Number of cores per socket
        required: false
    memory:
        description:
            - memory size in MB
        required: false
    properties:
        description:
            - custom properties
    deploy:
        description:
            - deploy VMs
        required: false
    power_on:
        description:
            - power on VMs
        required: false
    state:
        description:
            - state of new virtual machines (present/absent).One from state or operation has to be provided.
        required: false
    operation:
        description:
            - operations performed over new vapp (poweron/shutdown/reboot/poweroff/modifycpu/modifymemory/reloadvm/list_disks/list_nics).
              One from state or operation has to be provided.
        required: false
author:
    - mtaneja@vmware.com
'''

EXAMPLES = '''
- name: Test with a message
  vcd_vapp_vm:
    user: terraform
    password: abcd
    host: csa.sandbox.org
    org: Terraform
    api_version: 30
    verify_ssl_certs: False
    target_vm_name = "vm_name"
    target_vapp = "vapp1"
    target_vdc = "vdc1"
    source_vapp = "vapp1"
    source_vm_name = "sourcevm1"
    hostname = "vcdcell"
    vmpassword = "rootpass"
    vmpassword_auto = "false"
    vmpassword_reset = "false"
    cust_script = "/home/setup.sh"
    network = "MGMT"
    storage_profile = "Standard"
    state = "present"
    all_eulas_accepted = "true"
    properties = {"hostname": "vm_name"}
'''

RETURN = '''
msg: success/failure message corresponding to vapp vm state/operation
changed: true if resource has been changed else false
'''

from lxml import etree
from pyvcloud.vcd.vm import VM
from pyvcloud.vcd.org import Org
from pyvcloud.vcd.vdc import VDC
from pyvcloud.vcd.vapp import VApp
from pyvcloud.vcd.client import E
from pyvcloud.vcd.client import E_OVF
from pyvcloud.vcd.client import EntityType
from pyvcloud.vcd.client import NSMAP
from pyvcloud.vcd.client import RelationType
from ansible.module_utils.vcd import VcdAnsibleModule
from pyvcloud.vcd.exceptions import EntityNotFoundException, OperationNotSupportedException


VAPP_VM_STATES = ['present', 'absent', 'update']
VAPP_VM_OPERATIONS = ['poweron', 'shutdown', 'reboot', 'poweroff', 'reloadvm',
                      'deploy', 'undeploy', 'list_disks', 'list_nics']


def vapp_vm_argument_spec():
    return dict(
        target_vm_name=dict(type='str', required=True),
        target_vapp=dict(type='str', required=True),
        target_vdc=dict(type='str', required=True),
        source_vdc=dict(type='str', required=False),
        source_vapp=dict(type='str', required=False),
        source_catalog_name=dict(type='str', required=False),
        source_template_name=dict(type='str', required=False),
        source_vm_name=dict(type='str', required=False),
        hostname=dict(type='str', required=False),
        vmpassword=dict(type='str', required=False),
        vmpassword_auto=dict(type='bool', required=False),
        vmpassword_reset=dict(type='bool', required=False),
        cust_script=dict(type='str', required=False, default=''),
        network=dict(type='str', required=False),
        storage_profile=dict(type='str', required=False, default=''),
        ip_allocation_mode=dict(type='str', required=False, default='DHCP'),
        virtual_cpus=dict(type='int', required=False),
        cores_per_socket=dict(type='int', required=False, default=None),
        memory=dict(type='int', required=False),
        deploy=dict(type='bool', required=False, default=True),
        power_on=dict(type='bool', required=False, default=True),
        all_eulas_accepted=dict(type='bool', required=False, default=None),
        properties=dict(type='dict', required=False),
        state=dict(choices=VAPP_VM_STATES, required=False),
        operation=dict(choices=VAPP_VM_OPERATIONS, required=False)
    )


class VappVM(VcdAnsibleModule):
    def __init__(self, **kwargs):
        super(VappVM, self).__init__(**kwargs)
        vapp_resource = self.get_target_resource()
        self.vapp = VApp(self.client, resource=vapp_resource)

    def manage_states(self):
        state = self.params.get('state')
        if state == "present":
            return self.add_vm()

        if state == "absent":
            return self.delete_vm()

        if state == "update":
            return self.update_vm()

    def manage_operations(self):
        operation = self.params.get('operation')
        if operation == "poweron":
            return self.power_on_vm()

        if operation == "shutdown":
            return self.shutdown_vm()

        if operation == "reboot":
            return self.reboot_vm()

        if operation == "poweroff":
            return self.power_off_vm()

        if operation == "reloadvm":
            return self.reload_vm()

        if operation == "deploy":
            return self.deploy_vm()

        if operation == "undeploy":
            return self.undeploy_vm()

        if operation == "list_disks":
            return self.list_disks()

        if operation == "list_nics":
            return self.list_nics()

    def get_source_resource(self):
        source_catalog_name = self.params.get('source_catalog_name')
        source_template_name = self.params.get('source_template_name')
        source_vdc = self.params.get('source_vdc')
        source_vapp = self.params.get('source_vapp')
        org_resource = Org(self.client, resource=self.client.get_org())
        source_vapp_resource = None

        if source_vapp:
            source_vdc_resource = VDC(
                self.client, resource=org_resource.get_vdc(source_vdc))
            source_vapp_resource_href = source_vdc_resource.get_resource_href(
                name=source_vapp, entity_type=EntityType.VAPP)
            source_vapp_resource = self.client.get_resource(
                source_vapp_resource_href)

        if source_catalog_name:
            catalog_item = org_resource.get_catalog_item(
                source_catalog_name, source_template_name)
            source_vapp_resource = self.client.get_resource(
                catalog_item.Entity.get('href'))

        return source_vapp_resource

    def get_target_resource(self):
        target_vapp = self.params.get('target_vapp')
        target_vdc = self.params.get('target_vdc')
        org_resource = Org(self.client, resource=self.client.get_org())
        target_vapp_resource = None

        target_vdc_resource = VDC(
            self.client, resource=org_resource.get_vdc(target_vdc))
        target_vapp_resource = target_vdc_resource.get_vapp(target_vapp)

        return target_vapp_resource

    def get_storage_profile(self, profile_name):
        target_vdc = self.params.get('target_vdc')
        org_resource = Org(self.client, resource=self.client.get_org())
        vdc_resource = VDC(
            self.client, resource=org_resource.get_vdc(target_vdc))

        return vdc_resource.get_storage_profile(profile_name)

    def get_vm(self):
        vapp_vm_resource = self.vapp.get_vm(self.params.get('target_vm_name'))

        return VM(self.client, resource=vapp_vm_resource)

    def add_vm(self):
        params = self.params
        source_vapp_resource = self.get_source_resource()
        target_vm_name = params.get('target_vm_name')
        source_vm_name = params.get('source_vm_name')
        hostname = params.get('hostname')
        vmpassword = params.get('vmpassword')
        vmpassword_auto = params.get('vmpassword_auto')
        vmpassword_reset = params.get('vmpassword_reset')
        network = params.get('network')
        all_eulas_accepted = params.get('all_eulas_accepted')
        deploy = params.get('deploy')
        power_on = params.get('power_on')
        deploy = params.get('deploy')
        ip_allocation_mode = params.get('ip_allocation_mode')
        cust_script = params.get('cust_script')
        storage_profile = params.get('storage_profile')
        properties = params.get('properties')
        response = dict()
        response['changed'] = False

        try:
            self.get_vm()
        except EntityNotFoundException:
            spec = {
                'source_vm_name': source_vm_name,
                'vapp': source_vapp_resource,
                'target_vm_name': target_vm_name,
                'hostname': hostname,
                'password': vmpassword,
                'password_auto': vmpassword_auto,
                'password_reset': vmpassword_reset,
                'ip_allocation_mode': ip_allocation_mode,
                'network': network,
                'cust_script': cust_script
            }
<<<<<<< HEAD
            spec = {k: v for k, v in spec.items() if v}
            if storage_profile!='':
                spec['storage_profile'] = self.get_storage_profile(storage_profile)
=======

            spec = {k: v for k, v in spec.items() if v}
            if storage_profile != '':
                spec['storage_profile'] = self.get_storage_profile(
                    storage_profile)
>>>>>>> 26ede9e5
            source_vm = self.vapp.to_sourced_item(spec)

            # Check the source vm if we need to inject OVF properties.
            source_vapp = VApp(self.client, resource=source_vapp_resource)
            vm = source_vapp.get_vm(source_vm_name)
            productsection = vm.find('ovf:ProductSection', NSMAP)
            if productsection is not None:
                for prop in productsection.iterfind('ovf:Property', NSMAP):
                    if properties and prop.get('{' + NSMAP['ovf'] + '}key') in properties:
                        val = prop.find('ovf:Value', NSMAP)
                        if val:
                            prop.remove(val)
                        val = E_OVF.Value()
                        val.set(
                            '{' + NSMAP['ovf'] + '}value', properties[prop.get('{' + NSMAP['ovf'] + '}key')])
                        prop.append(val)
                source_vm.InstantiationParams.append(productsection)
                source_vm.VmGeneralParams.NeedsCustomization = E.NeedsCustomization(
                    'true')

<<<<<<< HEAD
            params = E.RecomposeVAppParams(deploy='true' if deploy else 'false', powerOn='true' if power_on else 'false')
=======
            params = E.RecomposeVAppParams(
                deploy='true' if deploy else 'false', powerOn='true' if power_on else 'false')
>>>>>>> 26ede9e5
            params.append(source_vm)
            if all_eulas_accepted is not None:
                params.append(E.AllEULAsAccepted(all_eulas_accepted))

            add_vms_task = self.client.post_linked_resource(
                self.get_target_resource(), RelationType.RECOMPOSE,
                EntityType.RECOMPOSE_VAPP_PARAMS.value, params)
            self.execute_task(add_vms_task)
            response['msg'] = 'VM {} has been created.'.format(
                target_vm_name)
            response['changed'] = True
        else:
            response['warnings'] = 'VM {} is already present.'.format(
                target_vm_name)

        return response

    def delete_vm(self):
        vm_name = self.params.get('target_vm_name')
        response = dict()
        response['changed'] = False

        try:
            self.get_vm()
        except EntityNotFoundException:
            response['warnings'] = 'VM {} is not present.'.format(vm_name)
        else:
            self.undeploy_vm()
            delete_vms_task = self.vapp.delete_vms([vm_name])
            self.execute_task(delete_vms_task)
            response['msg'] = 'VM {} has been deleted.'.format(vm_name)
            response['changed'] = True

        return response

    def update_vm(self):
        vm_name = self.params.get('target_vm_name')
        response = dict()
        response['changed'] = False

        if self.params.get("virtual_cpus"):
            self.update_vm_cpu()
            response['changed'] = True

        if self.params.get("memory"):
            self.update_vm_memory()
            response['changed'] = True

        response['msg'] = 'VM {} has been updated.'.format(vm_name)

        return response

    def update_vm_cpu(self):
        virtual_cpus = self.params.get('virtual_cpus')
        cores_per_socket = self.params.get('cores_per_socket')

        vm = self.get_vm()
        update_cpu_task = vm.modify_cpu(virtual_cpus, cores_per_socket)

        return self.execute_task(update_cpu_task)

    def update_vm_memory(self):
        memory = self.params.get('memory')

        vm = self.get_vm()
        update_memory_task = vm.modify_memory(memory)

        return self.execute_task(update_memory_task)

    def power_on_vm(self):
        vm_name = self.params.get('target_vm_name')
        response = dict()
        response['changed'] = False

        vm = self.get_vm()
        if not vm.is_powered_on():
            power_on_task = vm.power_on()
            self.execute_task(power_on_task)
            response['msg'] = 'VM {} has been powered on.'.format(vm_name)
            response['changed'] = True
        else:
            response['warnings'] = 'VM {} is powered on.'.format(vm_name)

        return response

    def shutdown_vm(self,):
        vm_name = self.params.get('target_vm_name')
        response = dict()
        response['changed'] = False

        try:
            vm = self.get_vm()
            shutdown_task = vm.shutdown()
            self.execute_task(shutdown_task)
            response['msg'] = 'Vapp VM {} has been shutted down.'.format(
                vm_name)
            response['changed'] = True
        except OperationNotSupportedException:
            response['warnings'] = 'Vapp VM {} is already powered off.'.format(
                vm_name)

        return response

    def reboot_vm(self,):
        vm_name = self.params.get('target_vm_name')
        response = dict()
        response['changed'] = False

        try:
            vm = self.get_vm()
            reboot_task = vm.reboot()
            self.execute_task(reboot_task)
            response['msg'] = 'Vapp VM {} has been rebooted.'.format(
                vm_name)
            response['changed'] = True
        except OperationNotSupportedException:
            response['warnings'] = 'Vapp VM {} is already powered off.'.format(
                vm_name)

        return response

    def power_off_vm(self,):
        vm_name = self.params.get('target_vm_name')
        response = dict()
        response['changed'] = False

        vm = self.get_vm()
        if not vm.is_powered_off():
            power_off_task = vm.power_off()
            self.execute_task(power_off_task)
            response['msg'] = 'VM {} has been powered off.'.format(vm_name)
            response['changed'] = True
        else:
            response['warnings'] = 'VM {} is powered off.'.format(vm_name)

        return response

    def reload_vm(self):
        vm_name = self.params.get('target_vm_name')
        response = dict()
        response['changed'] = False

        vm = self.get_vm()
        vm.reload()
        response['msg'] = 'VM {} has been reloaded.'.format(vm_name)
        response['changed'] = True

        return response

    def deploy_vm(self):
        vm_name = self.params.get('target_vm_name')
        response = dict()
        response['changed'] = False

        vm = self.get_vm()
        if not vm.is_deployed():
            deploy_vm_task = vm.deploy()
            self.execute_task(deploy_vm_task)
            response['msg'] = 'VM {} has been deployed.'.format(vm_name)
            response['changed'] = True
        else:
            response['warnings'] = 'VM {} is already deployed.'.format(vm_name)

        return response

    def undeploy_vm(self):
        vm_name = self.params.get('target_vm_name')
        response = dict()
        response['changed'] = False

        vm = self.get_vm()
        if vm.is_deployed():
            undeploy_vm_task = vm.undeploy()
            self.execute_task(undeploy_vm_task)
            response['msg'] = 'VM {} has been undeployed.'.format(vm_name)
            response['changed'] = True
        else:
            response['warnings'] = 'VM {} is already undeployed.'.format(
                vm_name)

        return response

    def list_disks(self):
        response = dict()
        response['changed'] = False
        response['msg'] = []

        vm = self.get_vm()
        disks = self.client.get_resource(vm.resource.get(
            'href') + '/virtualHardwareSection/disks')
        for disk in disks.Item:
            if disk['{' + NSMAP['rasd'] + '}ResourceType'] == 17:
                response['msg'].append({
                    'id': disk['{' + NSMAP['rasd'] + '}InstanceID'].text,
                    'name': disk['{' + NSMAP['rasd'] + '}ElementName'].text,
                    'description': disk['{' + NSMAP['rasd'] + '}Description'].text,
                    'size': disk['{' + NSMAP['rasd'] + '}HostResource'].get('{' + NSMAP['vcloud'] + '}capacity')
                })

        return response

    def list_nics(self):
        response = dict()
        response['changed'] = False
        response['msg'] = []

        vm = self.get_vm()
        nics = self.client.get_resource(
            vm.resource.get('href') + '/networkConnectionSection')
        for nic in nics.NetworkConnection:
            if nic.IsConnected:
                connected = "true"
            else:
                connected = "false"
            response['msg'].append({
                'index': nic.NetworkConnectionIndex.text,
                'connected': connected,
                'allocation mode': nic.IpAddressAllocationMode.text,
                'ip address': nic.IpAddress.text,
                'mac address': nic.MACAddress.text,
                'adapter': nic.NetworkAdapterType.text,
                'network': nic.get('network')
            })

        return response


def main():
    argument_spec = vapp_vm_argument_spec()
    response = dict(
        msg=dict(type='str')
    )
    module = VappVM(argument_spec=argument_spec, supports_check_mode=True)

    try:
        if module.params.get('state'):
            response = module.manage_states()
        elif module.params.get('operation'):
            response = module.manage_operations()
        else:
            raise Exception('One of the state/operation should be provided.')

    except Exception as error:
        response['msg'] = error
        module.fail_json(**response)

    module.exit_json(**response)


if __name__ == '__main__':
    main()<|MERGE_RESOLUTION|>--- conflicted
+++ resolved
@@ -332,7 +332,6 @@
         vmpassword_reset = params.get('vmpassword_reset')
         network = params.get('network')
         all_eulas_accepted = params.get('all_eulas_accepted')
-        deploy = params.get('deploy')
         power_on = params.get('power_on')
         deploy = params.get('deploy')
         ip_allocation_mode = params.get('ip_allocation_mode')
@@ -357,17 +356,12 @@
                 'network': network,
                 'cust_script': cust_script
             }
-<<<<<<< HEAD
-            spec = {k: v for k, v in spec.items() if v}
-            if storage_profile!='':
-                spec['storage_profile'] = self.get_storage_profile(storage_profile)
-=======
 
             spec = {k: v for k, v in spec.items() if v}
             if storage_profile != '':
                 spec['storage_profile'] = self.get_storage_profile(
                     storage_profile)
->>>>>>> 26ede9e5
+
             source_vm = self.vapp.to_sourced_item(spec)
 
             # Check the source vm if we need to inject OVF properties.
@@ -388,12 +382,8 @@
                 source_vm.VmGeneralParams.NeedsCustomization = E.NeedsCustomization(
                     'true')
 
-<<<<<<< HEAD
-            params = E.RecomposeVAppParams(deploy='true' if deploy else 'false', powerOn='true' if power_on else 'false')
-=======
             params = E.RecomposeVAppParams(
                 deploy='true' if deploy else 'false', powerOn='true' if power_on else 'false')
->>>>>>> 26ede9e5
             params.append(source_vm)
             if all_eulas_accepted is not None:
                 params.append(E.AllEULAsAccepted(all_eulas_accepted))
