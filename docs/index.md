--- conflicted
+++ resolved
@@ -1717,15 +1717,6 @@
 <code>
  - name: create vdc
    vcd_org_vdc:
-<<<<<<< HEAD
-	vdc_name: "test_vdc"
-	provider_vdc_name: "test_provider_vdc"
-	description: "test vdc description"
-	allocation_model: "AllocationVApp"
-	is_enabled: "false"
-	storage_profiles:
-	- name: "Performance"
-=======
 	vdc_name: test_vdc
 	vdc_org_name: test_org
 	provider_vdc_name: test_provider_vdc
@@ -1734,7 +1725,6 @@
 	is_enabled: false
 	storage_profiles:
 	- name: Performance
->>>>>>> cd775130
           enabled: true
           units: "MB"
           limit: 50000
@@ -1768,22 +1758,6 @@
 <li>host - (Optional) - vCloud Director host name</li>
 <li>api_version - (Optional) - Pyvcloud API version</li>
 <li>verify_ssl_certs - (Optional) - true to enforce to verify ssl certificate for each requests else false</li>
-<<<<<<< HEAD
-<li>vdc_name - (Required) name of the new org vdc</li>
-<li>provider_vdc_name - (Required) The name of an existing provider vdc</li>
-<li>description - (Optional) description of the new org vdc</li>
-<li>allocation_model - (Optional) allocation model used by this vdc. Accepted values are 'AllocationVApp', 'AllocationPool' or 'ReservationPool'</li>
-<li>cpu_units - (Optional) unit for compute capacity allocated to this vdc. Accepted values are 'MHz' or 'GHz'</li>
-<li>cpu_allocated - (Optional) capacity that is committed to be available</li>
-<li>cpu_limit - (Optional) capacity limit relative to the value specified for allocation</li>
-<li>mem_units - (Optional) unit for memory capacity allocated to this vdc. Acceptable values are 'MB' or 'GB'</li>
-<li>mem_allocated - (Optional) memory capacity that is committed to be available</li>
-<li>mem_limit - (Optional) memory capacity limit relative to the value specified for allocation</li>
-<li>nic_quota - (Optional) maximum number of virtual NICs allowed in this vdc. Defaults to 0, which specifies an unlimited number</li>
-<li>network_quota - (Optional) maximum number of network objects that can be deployed in this vdc. Defaults to 0, which means no networks can be deployed</li>
-<li>vm_quota - (Optional) maximum number of VMs that can be created in this vdc. Defaults to 0, which specifies an unlimited number</li>
-<li>storage_profiles - (Optional) list of provider vdc storage profiles to add to this vdc. Each item is a dictionary that should include the following elements:</li>
-=======
 <li>vdc_name - name of the new org vdc</li>
 <li>vdc_org_name - associated organization name with the new vdc</li> 
 <li>provider_vdc_name - The name of an existing provider vdc</li>
@@ -1799,7 +1773,6 @@
 <li>network_quota - maximum number of network objects that can be deployed in this vdc. Defaults to 0, which means no networks can be deployed</li>
 <li>vm_quota - maximum number of VMs that can be created in this vdc. Defaults to 0, which specifies an unlimited number</li>
 <li>storage_profiles - list of provider vdc storage profiles to add to this vdc. Each item is a dictionary that should include the following elements:</li>
->>>>>>> cd775130
 	    <ul>
             <li>name - name of the PVDC storage profile</li>
             <li>enabled - true/false, true if the storage profile is enabled for this vdc else false</li>
@@ -1815,21 +1788,6 @@
             to 1.0 if the element is empty</li>
 <li>vcpu_in_mhz - specifies the clock frequency, in MegaHertz,
             for any virtual CPU that is allocated to a VM</li>
-<<<<<<< HEAD
-<li>is_thin_provision - (Optional) true/false, true to request thin provisioning else false</li>
-<li>network_pool_name - (Optional) name to a network pool in the provider
-            vdc that this org vdc should use</li>
-<li>uses_fast_provisioning - (Optional) true/false, true to request fast provisioning else false</li>
-<li>over_commit_allowed - (Optional) true/false, false to disallow creation of the VDC
-            if the AllocationModel is AllocationPool or ReservationPool and the
-            ComputeCapacity specified is greater than what the backing provider
-            VDC can supply. Defaults to true, if empty or missing</li>
-<li>vm_discovery_enabled - (Optional) true/false, true if discovery of vCenter VMs
-            is enabled for resource pools backing this vdc else false</li>
-<li>is_enabled - (Optional) true/false, true if this vdc is enabled for use by the
-            organization users else false. The default value is true</li>
- <li>state == "present" (Required) to create org vdc</li>
-=======
 <li>is_thin_provision - true/false, true to request thin provisioning else false</li>
 <li>network_pool_name - name to a network pool in the provider
             vdc that this org vdc should use</li>
@@ -1843,7 +1801,6 @@
 <li>is_enabled - true/false, true if this vdc is enabled for use by the
             organization users else false. The default value is true</li>
  <li>state == "present" to create org vdc</li>
->>>>>>> cd775130
  </ul>
  <li>
  <h5>Update Org VDC</h5>
@@ -1866,14 +1823,9 @@
  <li>host - (Optional) - vCloud Director host name</li>
  <li>api_version - (Optional) - Pyvcloud API version</li>
  <li>verify_ssl_certs - (Optional) - true to enforce to verify ssl certificate for each requests else false</li>
-<<<<<<< HEAD
- <li>vdc_name - (Required) Name of the vdc</li>
- <li>is_enabled - (Required) To enable/disable the vdc. The default value is true.</li>
-=======
  <li>vdc_name - Name of the vdc</li>
  <li>vdc_org_name - associated organization with vdc</li> 
  <li>is_enabled - To enable/disable the vdc. The default value is true.</li>
->>>>>>> cd775130
  <li>state == "update" (Required) to update vdc</li>
  </ul>
  <li>
@@ -1896,12 +1848,8 @@
  <li>host - (Optional) - vCloud Director host name</li>
  <li>api_version - (Optional) - Pyvcloud API version</li>
  <li>verify_ssl_certs - (Optional) - true to enforce to verify ssl certificate for each requests else false</li>
-<<<<<<< HEAD
- <li>vdc_name - (Required) Name of the vdc</li>
-=======
  <li>vdc_name - Name of the vdc</li>
  <li>vdc_org_name - associated organization with vdc</li> 
->>>>>>> cd775130
  <li>state == "absent" (Required) to delete vdc</li>
  </ul>
  </ul>
